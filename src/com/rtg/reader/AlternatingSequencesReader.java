--- conflicted
+++ resolved
@@ -211,20 +211,6 @@
     throw new UnsupportedOperationException("Not supported yet.");
   }
 
-<<<<<<< HEAD
-  @Override
-  public void seek(final long sequenceId) throws IOException {
-    mSequenceId = sequenceId;
-    mCurrentIsFirst = (mSequenceId & 1) == 0;
-    if (mCurrentIsFirst) {
-      mFirst.seek(mSequenceId / 2);
-    } else {
-      mSecond.seek(mSequenceId / 2);
-    }
-  }
-=======
->>>>>>> eb4cd375
-
   @Override
   public int[] sequenceLengths(long start, long end) {
     throw new UnsupportedOperationException("Not supported yet.");
