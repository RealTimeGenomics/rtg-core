/*
 * Copyright (c) 2014. Real Time Genomics Limited.
 *
 * Use of this source code is bound by the Real Time Genomics Limited Software Licence Agreement
 * for Academic Non-commercial Research Purposes only.
 *
 * If you did not receive a license accompanying this file, a copy must first be obtained by email
 * from support@realtimegenomics.com.  On downloading, using and/or continuing to use this source
 * code you accept the terms of that license agreement and any amendments to those terms that may
 * be made from time to time by Real Time Genomics Limited.
 */
package com.rtg.position;

import java.io.IOException;

import com.rtg.index.Add;
import com.rtg.index.IndexUtils;
import com.rtg.index.hash.ExactHashFunction;
import com.rtg.index.hash.HashFunction;
import com.rtg.index.hash.HashLoop;
import com.rtg.index.hash.InExactHashFunction;
import com.rtg.index.params.ParamsUtils;
import com.rtg.launcher.BuildParams;
import com.rtg.position.output.PositionParams;
import com.rtg.util.diagnostic.Diagnostic;
import com.rtg.util.diagnostic.ErrorType;
import com.rtg.util.diagnostic.SlimException;

/**
 * Takes subjects, queries and writes to "out" in output directory.
 * Also accepts the various other parameters required.
 * Used to be Position Task
 */
public final class PositionUtils {

  private PositionUtils() { }

  /**
   * Get  a string with a  human readable description of the memory usage.
   * It conforms to the usage that each line starts with the word "Memory" followed by
   * a unique identifying string that doesn't contain spaces followed by the
   * number of bytes. All entries are to be disjoint (so no totals are to be included).
   * @param buildSearchParams parameters to be used to create <code>BuildSearch</code>
   * @return a string with a  human readable description of the memory usage.
   */
  public static String memToString(final PositionParams buildSearchParams) {
    final StringBuilder sb = new StringBuilder();
    memToString(sb, buildSearchParams);
    return sb.toString();
  }

  /**
   * Get  a string with a  human readable description of the memory usage.
   * It conforms to the usage that each line starts with the word "Memory" followed by
   * a unique identifying string that doesn't contain spaces followed by the
   * number of bytes. All entries are to be disjoint (so no totals are to be included).
   * @param buildSearchParams parameters to be used to create <code>BuildSearch</code>
   * @param sb where to put the result.
   */
  private static void memToString(final StringBuilder sb, final PositionParams buildSearchParams) {
    sb.append(ParamsUtils.memToString("Shared_buffer", buildSearchParams.bufferLength()));
    sb.append(IndexUtils.memToString(buildSearchParams.indexParams()));
  }


  /**
   * Construct a <code>HashLoop</code> to use when doing paired end processing.
   * @param index the index of hashes.
   * @param buildFirst the parameters for one arm of the pair.
   * @param buildSecond  the parameters for the other arm of the pair.
   * @param winBits number of bits required to encode a window
   * @return the <code>HashLoop</code>.
   * @throws IOException whenever.
   */
  public static HashLoop makePairedBuild(final Add index, final BuildParams buildFirst, final BuildParams buildSecond, int winBits) throws IOException {
    final int mxs = Math.max(maxMatches(buildFirst), maxMatches(buildSecond));
    return makeBuild(index, buildFirst, winBits, mxs, true);
  }

  /**
   * Construct a <code>HashLoop</code> to use when doing single end processing.
   * @param index the index of hashes.
   * @param buildParams the parameters.
   * @param winBits number of bits required to encode a window
   * @return the <code>HashLoop</code>.
   * @throws IOException whenever.
   */
  public static HashLoop makeBuild(final Add index, final BuildParams buildParams, int winBits) throws IOException {
    final int mxs = maxMatches(buildParams);
    return makeBuild(index, buildParams, winBits, mxs, false);
  }

  private static HashLoop makeBuild(final Add index, final BuildParams buildParams, final int winBits, final int mxs, final boolean pairMode) {
    final HashLoop subjectHashLoop;
    if (winBits > 64) {
      final HashFunction function = new InExactHashFunction(buildParams.windowSize());
      subjectHashLoop = new BuildResetHashLoop(buildParams.windowSize(), buildParams.stepSize(), function, index, mxs, pairMode);
    } else {
      final ExactHashFunction exf = new ExactHashFunction(buildParams);
      subjectHashLoop = new BuildIncrementalHashLoop(buildParams.stepSize(), exf, index, mxs, pairMode);
    }
    return subjectHashLoop;
  }

  /**
   * Compute the number of different match positions that can occur in a build sequence.
   * @param buildParams parameters.
   * @return the number of possible match positions (&ge; 0).
   * @throws IllegalArgumentException if result is too large.
   */
  public static int maxMatches(final BuildParams buildParams) {
    final int stepSize = buildParams.stepSize();
    final int windowSize = buildParams.windowSize();
    final long maxLength = buildParams.sequences().maxLength();
<<<<<<< HEAD
    return maxMatches(stepSize, windowSize, maxLength);
=======
    final int numberFrames = buildParams.sequences().readerParams().mode().numberFrames();
    //System.err.println(" max sequence length=" + maxLength + " frames=" + numberFrames + " step=" + mStepSize + " window=" + windowSize);
    return maxMatches(windowSize, stepSize, maxLength, numberFrames);
>>>>>>> 5ec56541
  }

  /**
   * Compute the number of different match positions that can occur in a build sequence.
<<<<<<< HEAD
   * @param stepSize step size parameter
   * @param windowSize window size parameter
   * @param maxLength length of longest sequence
   * @return the number of possible match positions (&ge; 0).
   * @throws IllegalArgumentException if result is too large.
   */
  public static int maxMatches(int stepSize, int windowSize, long maxLength) {
=======
   * @param windowSize the window size
   * @param stepSize the step size
   * @param maxLength the length of the longest sequence
   * @param numberFrames the number of frames
   * @return the number of possible match positions (&ge; 0).
   * @throws IllegalArgumentException if result is too large.
   */
  public static int maxMatches(int windowSize, int stepSize, long maxLength, int numberFrames) {
>>>>>>> 5ec56541
    final long mxs;
    if (maxLength < windowSize) {
      mxs = 0;
    } else {
      mxs = (maxLength - windowSize) / stepSize + 1;
    }
    assert mxs >= 0 : mxs;
    if (mxs > Integer.MAX_VALUE) {
      throw new IllegalArgumentException("Unable to store identifier bits. Input data too long. max sequence length=" + maxLength + " step=" + stepSize + " window=" + windowSize);
    }
    return (int) mxs;
  }

  /**
   * Make a buffer long enough to be used for both build and search.
   * @param maxSequence the length of the longest sequence.
   * @return an array long enough to be used as a buffer.
   * @throws SlimException if <code>maxSequence</code> is too long.
   */
  public static byte[] makeBuffer(final long maxSequence) {
    if (maxSequence > Integer.MAX_VALUE) {
      Diagnostic.error(ErrorType.SEQUENCE_TOO_LONG, maxSequence + "");
      throw new SlimException();
    }
    return new byte[(int) maxSequence];
  }
}<|MERGE_RESOLUTION|>--- conflicted
+++ resolved
@@ -112,35 +112,18 @@
     final int stepSize = buildParams.stepSize();
     final int windowSize = buildParams.windowSize();
     final long maxLength = buildParams.sequences().maxLength();
-<<<<<<< HEAD
-    return maxMatches(stepSize, windowSize, maxLength);
-=======
-    final int numberFrames = buildParams.sequences().readerParams().mode().numberFrames();
-    //System.err.println(" max sequence length=" + maxLength + " frames=" + numberFrames + " step=" + mStepSize + " window=" + windowSize);
-    return maxMatches(windowSize, stepSize, maxLength, numberFrames);
->>>>>>> 5ec56541
+    return maxMatches(windowSize, stepSize, maxLength);
   }
 
   /**
    * Compute the number of different match positions that can occur in a build sequence.
-<<<<<<< HEAD
+   * @param windowSize window size parameter
    * @param stepSize step size parameter
-   * @param windowSize window size parameter
    * @param maxLength length of longest sequence
    * @return the number of possible match positions (&ge; 0).
    * @throws IllegalArgumentException if result is too large.
    */
-  public static int maxMatches(int stepSize, int windowSize, long maxLength) {
-=======
-   * @param windowSize the window size
-   * @param stepSize the step size
-   * @param maxLength the length of the longest sequence
-   * @param numberFrames the number of frames
-   * @return the number of possible match positions (&ge; 0).
-   * @throws IllegalArgumentException if result is too large.
-   */
-  public static int maxMatches(int windowSize, int stepSize, long maxLength, int numberFrames) {
->>>>>>> 5ec56541
+  public static int maxMatches(int windowSize, int stepSize, long maxLength) {
     final long mxs;
     if (maxLength < windowSize) {
       mxs = 0;
