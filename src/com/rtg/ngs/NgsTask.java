/*
 * Copyright (c) 2014. Real Time Genomics Limited.
 *
 * Use of this source code is bound by the Real Time Genomics Limited Software Licence Agreement
 * for Academic Non-commercial Research Purposes only.
 *
 * If you did not receive a license accompanying this file, a copy must first be obtained by email
 * from support@realtimegenomics.com.  On downloading, using and/or continuing to use this source
 * code you accept the terms of that license agreement and any amendments to those terms that may
 * be made from time to time by Real Time Genomics Limited.
 */
package com.rtg.ngs;


import static com.rtg.util.StringUtils.LS;

import java.io.File;
import java.io.FilenameFilter;
import java.io.IOException;
import java.io.OutputStream;
import java.util.ArrayList;
import java.util.Arrays;
import java.util.Collection;
import java.util.Collections;
import java.util.List;
import java.util.Map;

import com.rtg.calibrate.CalibratedPerSequenceExpectedCoverage;
import com.rtg.calibrate.Calibrator;
import com.rtg.calibrate.ChrStats;
import com.rtg.calibrate.Recalibrate;
import com.rtg.index.Index;
import com.rtg.index.IndexSet;
import com.rtg.index.hash.ngs.HashFunctionFactory;
import com.rtg.index.hash.ngs.NgsHashFunction;
import com.rtg.index.hash.ngs.NgsHashLoop;
import com.rtg.index.hash.ngs.NgsHashLoopImpl;
import com.rtg.index.hash.ngs.OutputProcessor;
import com.rtg.index.hash.ngs.ReadCallImplementation;
import com.rtg.index.hash.ngs.ReadEncoder;
import com.rtg.index.hash.ngs.TemplateCall;
import com.rtg.index.hash.ngs.TemplateCallImplementation;
import com.rtg.index.params.CreateParams;
import com.rtg.launcher.ISequenceParams;
import com.rtg.launcher.ParamsTask;
import com.rtg.ngs.longread.LongReadTask;
import com.rtg.position.output.PositionParams;
import com.rtg.reader.CgUtils;
import com.rtg.reader.PrereadType;
import com.rtg.reader.ReaderUtils;
import com.rtg.report.MapFSummaryReport;
import com.rtg.report.MapReport;
import com.rtg.report.MapSummaryReport;
import com.rtg.report.ReportType;
import com.rtg.usage.UsageMetric;
import com.rtg.util.Environment;
import com.rtg.util.MathUtils;
import com.rtg.util.cli.CommandLine;
import com.rtg.util.diagnostic.Diagnostic;
import com.rtg.util.diagnostic.OneShotTimer;
import com.rtg.util.diagnostic.SlimException;
import com.rtg.util.intervals.RegionRestriction;
import com.rtg.util.io.FileUtils;

/**
 * Takes reads and a template and generates mappings.
 */
public class NgsTask extends ParamsTask<NgsParams, MapStatistics> {

  /**
   * Construct a new build and search.
   * @param params parameters for the build and search.
   * @param defaultOutput place to send output.
   * @param metric container for number of reads processed for usage tracking purposes
   */
  public NgsTask(final NgsParams params, final OutputStream defaultOutput, final UsageMetric metric) {
    super(params, defaultOutput, createStatistics(params), metric);
    if (params.paired()) {
      if (params.buildFirstParams().numberSequences() != params.buildSecondParams().numberSequences()) {
        throw new RuntimeException("Number of reads in first and second read sets must be equal.");
      }
      if (!params.useLongReadMapping()) {
        if (params.buildFirstParams().maxLength() != params.buildSecondParams().maxLength()) {
          throw new RuntimeException("Length of reads in first and second read sets must be equal.");
        }
      }
    }
  }

  private static MapStatistics createStatistics(final NgsParams params) {
    if (params.outputParams().filter().outputFilter() == OutputFilter.SAM_UNFILTERED) {
      if (params.paired()) {
        return new MapFilterPairedMapStatistics(params.directory());
      } else {
        return new MapFilterSingleEndMapStatistics(params.directory());
      }
    } else if (params.paired()) {
      return new PairedEndMapStatistics(params.outputParams().outputUnmated(), params.directory());
    } else {
      return new SingleEndMapStatistics(params.directory());
    }
  }

  /**
   * @return the parameters for this task.
   */
  @Override
  public NgsParams parameters() {
    return mParams;
  }

  /** runs the task */
  @Override
  protected void exec() throws IOException {
    Diagnostic.developerLog("NGSParams" + LS + mParams.toString());
    //make all the components we need
    final OneShotTimer fullTimer = new OneShotTimer("total_time");
    assert mParams.searchParams().numberSequences() < Integer.MAX_VALUE : mParams.buildFirstParams().numberSequences();
    if (mParams.useLongReadMapping()) {
      buildQueryLongRead(mParams, mStatistics, mUsageMetric);
    } else {
      indexThenSearchShortReads(mParams, mStatistics, mUsageMetric);
    }
    logMemStats("Free memory pre-GC ");
    System.gc();
    logMemStats("Free memory post-GC ");
    fullTimer.stopLog();
    chrStatsCheck();
    mapReport();
  }

  /** Put free-memory statistics into the log, if we can. */
  private static void logMemStats(final String when) {
    try {
      Diagnostic.developerLog(when + Environment.getFreeMemory());
    } catch (final IllegalStateException e) {
      Diagnostic.developerLog("Cannot get free memory statistics");
    }
  }

  private List<File> findCalibrationFiles(final File dir) throws IOException {
    return Arrays.asList(FileUtils.listFiles(dir, new FilenameFilter() {
      @Override
      public boolean accept(File dir, String name) {
        return name.endsWith(Recalibrate.EXTENSION);
      }
    }));
  }

  private void chrStatsCheck() throws IOException {
    if (mParams.outputParams().calibrate() && mParams.sex() != null) {
      // This checking assumes presence of calibration
      final Collection<File> calibrationFiles = findCalibrationFiles(mParams.outputParams().directory());
      if (!calibrationFiles.isEmpty()) {
        final Calibrator c = Calibrator.initCalibrator(calibrationFiles);
        if (c != null) {
          final String sample = mParams.outputParams().readGroup().getSample();
          final Map<String, String> readGroupToSampleId = Collections.singletonMap(mParams.outputParams().readGroup().getReadGroupId(), sample);
          final Map<String, Integer> sequenceLengthMap = c.hasLengths() ? c.getSequenceLengths() : Calibrator.getNonNSequenceLengthMap(mParams.searchParams().reader(), (RegionRestriction) null);
          final CalibratedPerSequenceExpectedCoverage expectedCoverages = new CalibratedPerSequenceExpectedCoverage(c, sequenceLengthMap, readGroupToSampleId, null);
          final ChrStats cc = new ChrStats(mParams.searchParams().reader());
          if (cc.referenceOk()) {
            final ChrStats.ChrStatsResult res = cc.runCheckAndReport(expectedCoverages, sample, mParams.sex());
            if (res.getObservedSex() != null && res.getClaimedSex() != res.getObservedSex()) {
              Diagnostic.warning(sample + " specified " + ChrStats.sexString(res.getClaimedSex()) + " but appears to be " + ChrStats.sexString(res.getObservedSex()));
            }
          }
        }
      }
    }
  }

  /**
   *   TODO This is fairly ugly (specific to map report, but tidying up the API to allow this to be more module
   *   specific is currently more effort than is worthwhile)
   */
  private void mapReport() throws IOException {
    final MapSummaryReport mr;
    if (new File(mParams.outputParams().directory(), MapReportData.MAP_REPORT_FILE_NAME).exists()) {
      mr = new MapReport(null); //this filter params ought to be ignored, since the data exists...
    } else if (mParams.outputParams().sdf()) {
      // Probably mapf
      mr = new MapFSummaryReport();
      mr.setTitle("Filter Report");

    } else {
        mr = new MapSummaryReport();
    }
    mr.setCommandLines(Collections.singletonList(CommandLine.getCommandLine()));
    mr.setParams(mParams);
    final List<File> samples = new ArrayList<>();
    final File left = mParams.buildFirstParams().reader().path();
    final File right;
    if (mParams.buildSecondParams() != null) {
      right = mParams.buildSecondParams().reader().path();
    } else {
      right = null;
    }
    if (right != null) {
      if (ReaderUtils.isSDF(left) && ReaderUtils.isSDF(right) && left.getParent().equals(right.getParent())
          && left.getName().equals("left")
          && right.getName().equals("right")) {
        samples.add(new File(left.getParent()));
      } else {
        samples.add(left);
        samples.add(right);
      }
    } else {
      samples.add(left);
    }
    mr.setSampleFiles(samples);
    mr.generateReport(ReportType.HTML, mParams.directory(), mParams.directory());
  }

  /**
   * Build and search long read code
   * @param params {@link NgsParams} object
   * @param statistic mapping statistics at the end
   * @param usageMetric accumulates the total number of nucleotides read.
   * @throws IOException if error
   */
  public static void buildQueryLongRead(final NgsParams params, final MapStatistics statistic, final UsageMetric usageMetric) throws IOException {
    final PositionParams posParams = params.toPositionParams();
<<<<<<< HEAD
    if (posParams.indexParams().valueBits() > 31) {
      //this isn't adequately tested, so fail
      throw new SlimException("Read dataset too large, try running in multiple smaller chunks using --start-read and --end-read parameters");
    }
    final Index index = LongReadTask.build(posParams, usageMetric, params.indexFilter());

=======

    if (calculateValueBitsLongReads(posParams) > 32) {
      //we don't handle this
      throw new SlimException("Read dataset too large, try running in multiple smaller chunks using --start-read and --end-read parameters");
    }

    final Index index = LongReadTask.build(posParams, usageMetric);
>>>>>>> 5ec56541
    final OutputFilter filter = params.outputParams().outFilter();
    try (OutputProcessor outProcessor = filter.makeProcessor(params, statistic)) {
      LongReadTask.search(posParams, outProcessor, index);
      outProcessor.finish();
    }
    Diagnostic.userLog("Index search performance " + LS + index.perfString());
  }

  private static int calculateValueBitsLongReads(PositionParams params) throws IOException {
    final long maxLength;
    final boolean paired = params.ngsParams().paired();
    if (paired) {
      maxLength = Math.max(params.build().sequences().maxLength(), params.buildSecond().sequences().maxLength());
    } else {
      maxLength = params.build().sequences().maxLength();
    }
    return NgsParams.calculateValueBitsLongReads(params.build().sequences().numberSequences(),
        paired,
        params.build().windowSize(),
        params.build().stepSize(),
        maxLength
      );
  }

  private static void indexThenSearchShortReads(final NgsParams params, final MapStatistics statistics, final UsageMetric usageMetric) throws IOException {
    final long pMask = 0x1FFFFL;
    final Integer numberThreads = params.numberThreads();
    final int threadBits = MathUtils.ceilPowerOf2Bits(numberThreads - 1);
    final HashFunctionFactory factory = params.maskParams().maskFactory((int) params.getMaxReadLength());
    final long numSeqs = params.buildFirstParams().numberSequences() + (params.paired() ? params.buildSecondParams().numberSequences() : 0);
    final CreateParams indexParams = new CreateParams(numSeqs, factory.hashBits(), factory.windowBits(), NgsParams.calculateValueBitsShortReads(params.buildFirstParams().numberSequences(), params.paired()), params.compressHashes(), true, false, false);
    Diagnostic.developerLog("Index params: " + indexParams.toString());
    final NgsHashLoopImpl hashLoop = new NgsHashLoopImpl(params.buildFirstParams().numberSequences(), params.outputParams().progress(), 0x3FFFFL, ((pMask + 1L) << threadBits) - 1L);
    hashLoop.setThreadPadding(params.calculateThreadPadding());
    usageMetric.setMetric(indexThenSearchShortReads(params, hashLoop, statistics, indexParams));
  }

  private static final int INDEX_USAGE_REPORTING_THRESHOLD = 50;

  /**
   * Run query on short read data
   * @param params {@link NgsParams} object
   * @param shl hash loop
   * @param statistics mapping statistics
   * @param indexParams build parameters
   * @return total number of nucleotides read.
   * @throws IOException if error
   */
  static long indexThenSearchShortReads(final NgsParams params, final NgsHashLoop shl, final MapStatistics statistics, final CreateParams indexParams) throws IOException {
    Diagnostic.developerLog("index params: " + indexParams.toString());
    final HashFunctionFactory hashFunctionFactory = params.maskParams().maskFactory((int) params.getMaxReadLength());
    final IndexSet indexes = new IndexSet(params, indexParams, hashFunctionFactory.numberWindows());
    if (indexes.size() > INDEX_USAGE_REPORTING_THRESHOLD) {
      Diagnostic.warning("Selected parameters produce " + indexes.size() + " indexes (this is high and could be slow to run).");
    }
    final ReadCallImplementation rci = new ReadCallImplementation(indexes);
    final TemplateCallImplementation tci = new TemplateCallImplementation(params, indexParams.size(), indexes, null);

    final NgsHashFunction hf = hashFunctionFactory.create(rci, tci);

    final long numberReads = params.buildFirstParams().numberSequences() + (params.paired() ? params.buildSecondParams().numberSequences() : 0);
    hf.setReadSequences(numberReads);

    final long totalLength = index(params, shl, indexParams, indexes, hf);
    final OutputFilter filter = params.outputParams().outFilter();
    try (OutputProcessor outProcessor = filter.makeProcessor(params, statistics)) {
      tci.setOutputProcessor(outProcessor);

      search(params, shl, indexes, tci, hf);
      outProcessor.finish();
    }
    return totalLength;
  }

  private static long index(NgsParams params, NgsHashLoop shl, CreateParams indexParams, IndexSet indexes, NgsHashFunction hf) throws IOException {
    Diagnostic.developerLog("index start");
    long totalLength = 0;
    for (int pass = 1; pass <= (indexParams.compressHashes() ? 2 : 1); pass++) {
      totalLength = 0; //only count for one pass
      if (params.paired()) {
        final boolean cgFlip = params.buildFirstParams().reader().getPrereadType() == PrereadType.CG && params.buildFirstParams().reader().minLength() == CgUtils.CG_RAW_READ_LENGTH;
        final long l1 = shl.readLoop(params.buildFirstParams(), hf, ReadEncoder.PAIRED_FIRST, false);
        final long l2 = shl.readLoop(params.buildSecondParams(), hf, ReadEncoder.PAIRED_SECOND, cgFlip);
        totalLength += l1 + l2;

      } else {
        totalLength += shl.readLoop(params.buildFirstParams(), hf, ReadEncoder.SINGLE_END, false);
      }
      indexes.freeze(params.numberThreads());
    }
    return totalLength;
  }

  /**
   * Runs a search on the supplied template and indexes
   * @param params search parameters
   * @param shl the hash loop implementation to use
   * @param indexes indexes build upon the reads you are trying to map
   * @param tci where should hits be reported
   * @param hf the hash function to use
   * @throws IOException when the output feels poorly
   */
  public static void search(NgsParams params, NgsHashLoop shl, IndexSet indexes, TemplateCall tci, NgsHashFunction hf) throws IOException {
    //open the query reader
    //    NgsHashLoopImpl.READ_DELAY.reset();
    final Integer numberThreads = params.numberThreads();
    final ISequenceParams searchParams = params.searchParams();
    final int multiplier;
    if (numberThreads == 1) {
      multiplier = 1;
    } else {
      multiplier = params.threadMultiplier();
    }
    shl.templateLoopMultiCore(searchParams, hf, numberThreads, multiplier);

    //NgsHashLoopImpl.READ_DELAY.log("query");
    tci.logStatistics();
    for (int i = 0; i < indexes.size(); i++) {
      Diagnostic.userLog("Index[" + i + "] search performance " + LS + indexes.get(i).perfString());
    }
  }
}<|MERGE_RESOLUTION|>--- conflicted
+++ resolved
@@ -221,44 +221,18 @@
    */
   public static void buildQueryLongRead(final NgsParams params, final MapStatistics statistic, final UsageMetric usageMetric) throws IOException {
     final PositionParams posParams = params.toPositionParams();
-<<<<<<< HEAD
-    if (posParams.indexParams().valueBits() > 31) {
+    if (posParams.indexParams().valueBits() > 32) {
       //this isn't adequately tested, so fail
       throw new SlimException("Read dataset too large, try running in multiple smaller chunks using --start-read and --end-read parameters");
     }
     final Index index = LongReadTask.build(posParams, usageMetric, params.indexFilter());
 
-=======
-
-    if (calculateValueBitsLongReads(posParams) > 32) {
-      //we don't handle this
-      throw new SlimException("Read dataset too large, try running in multiple smaller chunks using --start-read and --end-read parameters");
-    }
-
-    final Index index = LongReadTask.build(posParams, usageMetric);
->>>>>>> 5ec56541
     final OutputFilter filter = params.outputParams().outFilter();
     try (OutputProcessor outProcessor = filter.makeProcessor(params, statistic)) {
       LongReadTask.search(posParams, outProcessor, index);
       outProcessor.finish();
     }
     Diagnostic.userLog("Index search performance " + LS + index.perfString());
-  }
-
-  private static int calculateValueBitsLongReads(PositionParams params) throws IOException {
-    final long maxLength;
-    final boolean paired = params.ngsParams().paired();
-    if (paired) {
-      maxLength = Math.max(params.build().sequences().maxLength(), params.buildSecond().sequences().maxLength());
-    } else {
-      maxLength = params.build().sequences().maxLength();
-    }
-    return NgsParams.calculateValueBitsLongReads(params.build().sequences().numberSequences(),
-        paired,
-        params.build().windowSize(),
-        params.build().stepSize(),
-        maxLength
-      );
   }
 
   private static void indexThenSearchShortReads(final NgsParams params, final MapStatistics statistics, final UsageMetric usageMetric) throws IOException {
